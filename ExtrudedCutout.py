import FreeCAD
import FreeCAD as App
import FreeCADGui as Gui
import Part
import os  # Make sure 'os' is imported for the icon path
import SheetMetalTools

translate = FreeCAD.Qt.translate

class ExtrudedCutout:
    def __init__(self, obj, sketch, selected_face):
        '''Initialize the parametric Sheet Metal Cut object and add properties'''
        obj.addProperty("App::PropertyLink", "Sketch", "ExtrudedCutout", "The sketch for the cut").Sketch = sketch
        obj.addProperty("App::PropertyLinkSub", "SelectedFace", "ExtrudedCutout", "The selecteds object and face").SelectedFace = selected_face
        self._addProperties(obj) # Add other properties (is necessary this way to not cause errors on old files)
        obj.setEditorMode("ImproveLevel",2) # Hide by default
        obj.addProperty("App::PropertyLength", "ExtrusionLength1", "ExtrudedCutout", "Length of the extrusion direction 1").ExtrusionLength1 = 500.0
        obj.setEditorMode("ExtrusionLength1",2) # Hide by default
        obj.addProperty("App::PropertyLength", "ExtrusionLength2", "ExtrudedCutout", "Length of the extrusion direction 2").ExtrusionLength2 = 500.0
        obj.setEditorMode("ExtrusionLength2",2) # Hide by default

        # CutType property
        obj.addProperty("App::PropertyEnumeration", "CutType", "ExtrudedCutout", "Cut type").CutType = ["Two dimensions", "Symmetric", "Through everything both sides", "Through everything side 1", "Through everything side 2"]
        obj.CutType = "Through everything both sides"  # Default value

        # CutSide property
        obj.addProperty("App::PropertyEnumeration", "CutSide", "ExtrudedCutout", "Side of the cut").CutSide = ["Inside", "Outside"]
        obj.CutSide = "Inside"  # Default value

        obj.Proxy = self

    def _addProperties(self, obj):
        SheetMetalTools.smAddBoolProperty(
            obj,
            "Refine",
            translate("App::Property", "Refine the geometry"),
            False,
            "ExtrudedCutoutImprovements"
        )

        SheetMetalTools.smAddBoolProperty(
            obj,
            "ImproveCut",
            translate("App::Property", "Improve cut geometry if it enters the cutting zone. Only select true if the cut needs fix, 'cause it can be slow"),
            False,
            "ExtrudedCutoutImprovements"
        )

        SheetMetalTools.smAddProperty(
            obj,
            "App::PropertyIntegerConstraint",
            "ImproveLevel",
            translate("App::Property", "Level of cut improvement quality. More than 10 can take a very long time"),
            (4, 2, 20, 1),
            "ExtrudedCutoutImprovements",
        )

    def onChanged(self, fp, prop):
<<<<<<< HEAD
        '''Respond to property changes'''
        # Show or hide improvement of the cut:
        if prop == "ImproveCut":
            if fp.ImproveCut == True:
                fp.setEditorMode("ImproveLevel", 0) # Show
            if fp.ImproveCut == False:
                fp.setEditorMode("ImproveLevel", 2) # Hide

=======
        '''Respond to property changes'''        
>>>>>>> f5a437cf
        # Show or hide length properties based in the CutType property:
        if prop == "CutType":
            if fp.CutType == "Through everything both sides":
                fp.setEditorMode("ExtrusionLength1", 2) # Hide
                fp.setEditorMode("ExtrusionLength2", 2) # Hide
            elif fp.CutType == "Through everything side 1":
                fp.setEditorMode("ExtrusionLength1", 2) # Hide
                fp.setEditorMode("ExtrusionLength2", 2) # Hide
            elif fp.CutType == "Through everything side 2":
                fp.setEditorMode("ExtrusionLength1", 2) # Hide
                fp.setEditorMode("ExtrusionLength2", 2) # Hide
            elif fp.CutType == "Symmetric":
                fp.setEditorMode("ExtrusionLength1", 0) # Show
                fp.setEditorMode("ExtrusionLength2", 2) # Hide
            else:
                fp.setEditorMode("ExtrusionLength1", 0) # Show
                fp.setEditorMode("ExtrusionLength2", 0) # Show

    def execute(self, fp):
        '''Perform the cut when the object is recomputed'''

        self._addProperties(fp)

        try:
<<<<<<< HEAD
=======
            # Debug: Print the values of Sketch, SelectedFace, and CutSide
            # App.Console.PrintMessage(f"Sketch: {fp.Sketch}\n")
            # App.Console.PrintMessage(f"SelectedFace: {fp.SelectedFace}\n")
            # App.Console.PrintMessage(f"CutSide: {fp.CutSide}\n")

>>>>>>> f5a437cf
            # Ensure the Sketch and SelectedFace properties are valid
            if fp.Sketch is None or fp.SelectedFace is None:
                raise Exception("Both the Sketch and SelectedFace properties must be set.")
            
            # Get the sketch from the properties
            cutSketch = fp.Sketch
            
            # Get selected object and selected face from the properties
            selected_object, face_name = fp.SelectedFace
            face_name = face_name[0]
            selected_face = selected_object.Shape.getElement(face_name)

            normal_vector = selected_face.normalAt(0, 0)

            # Lengths
            if fp.CutType == "Two dimensions":
                ExtLength1 = fp.ExtrusionLength1.Value
                ExtLength2 = fp.ExtrusionLength2.Value

            if fp.CutType == "Symmetric":
                ExtLength1 = fp.ExtrusionLength1.Value/2
                ExtLength2 = fp.ExtrusionLength1.Value/2

            if fp.CutType == "Through everything both sides":
                TotalLength = selected_object.Shape.BoundBox.DiagonalLength
                skCenter = cutSketch.Shape.BoundBox.Center
                objCenter = selected_object.Shape.BoundBox.Center
                distance = skCenter - objCenter
                TotalLength = TotalLength + distance.Length

                ExtLength1 = TotalLength
                ExtLength2 = TotalLength

            if fp.CutType == "Through everything side 1":
                TotalLength = selected_object.Shape.BoundBox.DiagonalLength
                skCenter = cutSketch.Shape.BoundBox.Center
                objCenter = selected_object.Shape.BoundBox.Center
                distance = skCenter - objCenter
                TotalLength = TotalLength + distance.Length

                ExtLength1 = TotalLength
                ExtLength2 = -TotalLength

            if fp.CutType == "Through everything side 2":
                TotalLength = selected_object.Shape.BoundBox.DiagonalLength
                skCenter = cutSketch.Shape.BoundBox.Center
                objCenter = selected_object.Shape.BoundBox.Center
                distance = skCenter - objCenter
                TotalLength = TotalLength + distance.Length

                ExtLength2 = TotalLength
                ExtLength1 = -TotalLength

            # Step 1: Determine the sheet metal thickness
            min_distance = float('inf')
            
            faces = selected_object.Shape.Faces
            for face in faces:
                if face is not selected_face:
                    if normal_vector.isEqual(face.normalAt(0, 0).multiply(-1), 1e-6):
                        distance_info = selected_face.distToShape(face)
                        distance = distance_info[0]
                        if distance < min_distance:
                            min_distance = distance
        
            if min_distance == float('inf'):
                raise Exception("No opposite face found to calculate thickness.")
            
            thickness = min_distance

            # Step 2: Find pairs of parallel faces
            parallel_faces = []
            for i, face1 in enumerate(faces):
                for j, face2 in enumerate(faces):
                    if i >= j:
                        continue
                    if face1.normalAt(0, 0).isEqual(face2.normalAt(0, 0).multiply(-1), 1e-6):
                        distance_info = face1.distToShape(face2)
                        distance = distance_info[0]
                        if abs(distance - thickness) < 1e-5: # In the past, this tolerance was 1e-6, it's leads to errors
                            parallel_faces.extend([face1, face2])
        
            if parallel_faces:
                shell = Part.Shell(parallel_faces)
            else:
                raise Exception("No pairs of parallel faces with the specified thickness distance were found.")

            # Surfaces to improve the cut geometry:
            if fp.ImproveCut == True:
                smSide1 = self.find_connected_faces(shell)
                smSide1 = Part.Shell(smSide1[0])

                tknOffStep = thickness / fp.ImproveLevel

                improvSurfaces = []
                tknOff = tknOffStep
                while abs(thickness - tknOff) > 1e-6:
                    sideOff = smSide1.makeOffsetShape(-tknOff, 0, fill=False)
                    improvSurfaces.append(sideOff)
                    tknOff = tknOff + tknOffStep

                improvShell = improvSurfaces

            # Step 3: Extrude the cut sketch
            # Get all faces in sketch
            skWiresList = cutSketch.Shape.Wires
            myFacesList = []
            for wire in skWiresList:
                myFace = Part.Face(wire)
                myFacesList.append(myFace)

            compFaces = Part.Compound(myFacesList)

            if ExtLength1 == 0 and ExtLength2 == 0:
                raise Exception("Cut length cannot be zero for both sides.")
            else:
                if ExtLength1 == 0:
                    ExtLength1 = (-ExtLength2)
                if ExtLength2 == 0:
                    ExtLength2 = (-ExtLength1)

                ExtLength1 = compFaces.Faces[0].normalAt(0, 0) * (-ExtLength1)
                ExtLength2 = compFaces.Faces[0].normalAt(0, 0) * ExtLength2

                myExtrusion1 = compFaces.extrude(ExtLength1)
                myExtrusion2 = compFaces.extrude(ExtLength2)

                if fp.Refine == True:
                    myUnion = Part.Solid.fuse(myExtrusion1, myExtrusion2).removeSplitter()
                else:
                    myUnion = Part.Solid.fuse(myExtrusion1, myExtrusion2)

                myCommon = myUnion.common(shell)

                # Intersection with the improvement surfaces:
                if fp.ImproveCut == True:
                    myCommImprov = myUnion.common(improvShell)

            # Step 4: Find connected components and offset shapes
            connected_components = self.find_connected_faces(myCommon)
            offset_shapes = []
            for component in connected_components:
                component_shell = Part.Shell(component)
                if component_shell.isValid():
                    offset_shape = component_shell.makeOffsetShape(-thickness, 0, fill=True)
                    if offset_shape.isValid():
                        offset_shapes.append(offset_shape)

            if fp.ImproveCut == True:
                connected_improv = self.find_connected_faces(myCommImprov)
                offset_improv = []
                for improv in connected_improv: # Offset to one side
                    improv_shell = Part.Shell(improv)
                    offset_value = improv_shell.distToShape(smSide1)[0]
                    off_impr = improv_shell.makeOffsetShape(offset_value, 0, fill=True)
                    offset_improv.append(off_impr)
                for improv in connected_improv: # Offset to other side
                    improv_shell = Part.Shell(improv)
                    offset_value = thickness - improv_shell.distToShape(smSide1)[0]
                    off_impr = improv_shell.makeOffsetShape(-offset_value, 0, fill=True)
                    offset_improv.append(off_impr)

            # Step 5: Combine the offsets
            if offset_shapes:
                combined_offset = Part.Solid(offset_shapes[0])
                for shape in offset_shapes[1:]:
                    combined_offset = combined_offset.fuse(shape)

                if fp.ImproveCut == True:
                    comb_impr_off = Part.Solid(offset_improv[0])
                    for impr_shape in offset_improv[1:]:
                        comb_impr_off = comb_impr_off.fuse(impr_shape)
                    combined_offset = combined_offset.fuse(comb_impr_off)

                # Step 6: Intersection with sheet metal faces
                cutOffsets = combined_offset.common(shell)
                conn_offsetFaces = self.find_connected_faces(cutOffsets)
                shapeCutOffsets = []
                for offset in conn_offsetFaces:
                    offsetFace = Part.Shell(offset)
                    offsetSolid = offsetFace.makeOffsetShape(-thickness, 0, fill=True)
                    shapeCutOffsets.append(offsetSolid)

                combined_offset = Part.Solid(shapeCutOffsets[0])
                for shape in shapeCutOffsets[1:]:
                    combined_offset = combined_offset.fuse(shape)

                # Step 7: Cut
                # Check the "CutSide" property to decide how to perform the cut
                if fp.CutSide == "Inside":
                    if fp.Refine == True:
                        cut_result = selected_object.Shape.cut(combined_offset).removeSplitter()
                    else:
                        cut_result = selected_object.Shape.cut(combined_offset)
                elif fp.CutSide == "Outside":
                    if fp.Refine == True:
                        cut_result = selected_object.Shape.common(combined_offset).removeSplitter()
                    else:
                        cut_result = selected_object.Shape.common(combined_offset)
                else:
                    raise Exception("Invalid CutSide value.")

                fp.Shape = cut_result
            else:
                raise Exception("No valid offset shapes were created.")

        except Exception as e:
            App.Console.PrintError(f"Error: {e}\n")

    def find_connected_faces(self, shape):
        '''Find connected faces in a shape'''
        faces = shape.Faces
        visited = set()
        components = []
        
        def is_connected(face1, face2):
            for edge1 in face1.Edges:
                for edge2 in face2.Edges:
                    if edge1.isSame(edge2):
                        return True
            return False

        def dfs(face, component):
            visited.add(face)
            component.append(face)
            for next_face in faces:
                if next_face not in visited and is_connected(face, next_face):
                    dfs(next_face, component)

        for face in faces:
            if face not in visited:
                component = []
                dfs(face, component)
                components.append(component)

        return components

##########################################################################################################
# Gui code
##########################################################################################################

if SheetMetalTools.isGuiLoaded():
    from FreeCAD import Gui

    icons_path = SheetMetalTools.icons_path

    class SMExtrudedCutoutVP:
        "A View provider for Sheet Metal Cut"

        def __init__(self, obj):
            self.Object = obj.Object
            obj.Proxy = self

        def attach(self, obj):
            '''Called when the ViewProvider is attached to an object'''
            self.Object = obj.Object
            return

        def updateData(self, fp, prop):
            '''Handle updates to properties'''
            return

        def getDisplayModes(self, obj):
            modes = []
            return modes

        def setDisplayMode(self, mode):
            return mode

        def onChanged(self, vp, prop):
            '''Triggered when the object or its properties change'''
            return

        def __getstate__(self):
            '''Return the state of the object for serialization'''
            return None

        def __setstate__(self, state):
            '''Restore the object from its state'''
            self.loads(state)
        
        def dumps(self):
            return None

        def loads(self, state):
            if state is not None:
                import FreeCAD

                doc = FreeCAD.ActiveDocument  # crap
                self.Object = doc.getObject(state["ObjectName"])

        # dumps and loads replace __getstate__ and __setstate__ post v. 0.21.2
        def dumps(self):
            return None

        def loads(self, state):
            if state is not None:
                doc = FreeCAD.ActiveDocument  # crap
                self.Object = doc.getObject(state["ObjectName"])

        def claimChildren(self):
            '''Define the children of the object'''
            objs = []
            if hasattr(self.Object, "SelectedFace") and self.Object.SelectedFace is not None:
                # If SelectedFace is a PropertyLink, you need to access it correctly
                selected_object = self.Object.SelectedFace[0]
                if hasattr(selected_object, "Shape"):
                    objs.append(selected_object)
            if hasattr(self.Object, "Sketch") and self.Object.Sketch is not None:
                objs.append(self.Object.Sketch)
            return objs

        def getIcon(self):
            '''Return the icon for the object'''
            icons_path = SheetMetalTools.icons_path
            return os.path.join(icons_path, "SheetMetal_AddCutout.svg")

    class SMExtrudedCutoutPDVP:
        "A View provider for Sheet Metal Cut"

        def __init__(self, obj):
            self.Object = obj.Object
            obj.Proxy = self

        def attach(self, obj):
            '''Called when the ViewProvider is attached to an object'''
            self.Object = obj.Object
            return

        def updateData(self, fp, prop):
            '''Handle updates to properties'''
            return

        def getDisplayModes(self, obj):
            modes = []
            return modes

        def setDisplayMode(self, mode):
            return mode

        def onChanged(self, vp, prop):
            '''Triggered when the object or its properties change'''
            if prop == "Shape":
                vp.ViewObject.Document.recompute()

        def __getstate__(self):
            '''Return the state of the object for serialization'''
            return None

        def __setstate__(self, state):
            '''Restore the object from its state'''
            self.loads(state)

<<<<<<< HEAD
=======
       # dumps and loads replace __getstate__ and __setstate__ post v. 0.21.2
>>>>>>> f5a437cf
        def dumps(self):
            return None

        def loads(self, state):
            if state is not None:
<<<<<<< HEAD
                import FreeCAD

=======
>>>>>>> f5a437cf
                doc = FreeCAD.ActiveDocument  # crap
                self.Object = doc.getObject(state["ObjectName"])

        def claimChildren(self):
            '''Define the children of the object (if any)'''
            objs = []
            if hasattr(self.Object, "Sketch") and self.Object.Sketch is not None:
                objs.append(self.Object.Sketch)
            return objs

        def getIcon(self):
            '''Return the icon for the object'''
            icons_path = SheetMetalTools.icons_path
            return os.path.join(icons_path, "SheetMetal_AddCutout.svg")

    class AddExtrudedCutoutCommandClass:
        """Add Extruded Cutout command"""

        def GetResources(self):
            return {
                "Pixmap": os.path.join(
                    icons_path, "SheetMetal_AddCutout.svg"
                ),  # the name of a svg file available in the resources
                "MenuText": "Extruded Cutout",
                "Accel": "E, C",
                "ToolTip": "Extruded cutout from sketch extrusion\n"
                    "1. Select a face of the sheet metal part (must not be the thickness face) and\n"
                    "2. Select a sketch for the extruded cut (the sketch must be closed).\n"
                    "3. Use Property editor to modify other parameters"
            }

        def Activated(self):
            '''Create a Extruded Cutout object from user selections'''

            doc = App.ActiveDocument

            # Get the selecteds object and face
            selection = Gui.Selection.getSelectionEx()[0]
            if selection.Object.isDerivedFrom("Sketcher::SketchObject"): # When user select first the sketch
                # Get selected sketch
                cutSketch = selection.Object

                # Check if we have any sub-objects (faces) selected
                selection = Gui.Selection.getSelectionEx()[1]
                if len(selection.SubObjects) == 0:
                    raise Exception("No face selected. Please select a face.")

                #Get selected object
                selected_object = selection.Object

                # Get the selected face
                selected_face = [selected_object, selection.SubElementNames[0]]
            else:  # When user select first the object face
                if len(selection.SubObjects) == 0: # Check if we have any sub-objects (faces) selected
                    raise Exception("No face selected. Please select a face.")
                
                # Get selected object
                selected_object = selection.Object

                # Get the selected face
                selected_face = [selected_object, selection.SubElementNames[0]]

                # Get selected sketch
                selection = Gui.Selection.getSelectionEx()[1]
                cutSketch = selection.Object

            if cutSketch is None or not selected_object.Shape:
                raise Exception("Both a valid sketch and an object with a shape must be selected.")
            
            # Create and assign the ExtrudedCutout object
            doc.openTransaction("ExtrudedCutout") # Feature that makes undoing and redoing easier - START
            if selected_object.isDerivedFrom("PartDesign::Feature"):
                SMBody = SheetMetalTools.smGetBodyOfItem(selected_object)

                obj = App.ActiveDocument.addObject("PartDesign::FeaturePython", "ExtrudedCutout")
                ExtrudedCutout(obj, cutSketch, selected_face)

                SMExtrudedCutoutPDVP(obj.ViewObject)

                SMBody.addObject(obj)
            else:
                obj = App.ActiveDocument.addObject("Part::FeaturePython", "ExtrudedCutout")
                ExtrudedCutout(obj, cutSketch, selected_face)
                
                SMExtrudedCutoutVP(obj.ViewObject)
            cutSketch.ViewObject.hide()
            selected_object.ViewObject.hide()
            App.ActiveDocument.recompute()
            doc.commitTransaction() # Feature that makes undoing and redoing easier - END
 
        def IsActive(self):
            if len(Gui.Selection.getSelection()) < 2:
                return False
            if len(Gui.Selection.getSelection()) > 2:
                return False
            return True
         
    Gui.addCommand("SheetMetal_AddCutout", AddExtrudedCutoutCommandClass())<|MERGE_RESOLUTION|>--- conflicted
+++ resolved
@@ -1,567 +1,547 @@
-import FreeCAD
-import FreeCAD as App
-import FreeCADGui as Gui
-import Part
-import os  # Make sure 'os' is imported for the icon path
-import SheetMetalTools
-
-translate = FreeCAD.Qt.translate
-
-class ExtrudedCutout:
-    def __init__(self, obj, sketch, selected_face):
-        '''Initialize the parametric Sheet Metal Cut object and add properties'''
-        obj.addProperty("App::PropertyLink", "Sketch", "ExtrudedCutout", "The sketch for the cut").Sketch = sketch
-        obj.addProperty("App::PropertyLinkSub", "SelectedFace", "ExtrudedCutout", "The selecteds object and face").SelectedFace = selected_face
-        self._addProperties(obj) # Add other properties (is necessary this way to not cause errors on old files)
-        obj.setEditorMode("ImproveLevel",2) # Hide by default
-        obj.addProperty("App::PropertyLength", "ExtrusionLength1", "ExtrudedCutout", "Length of the extrusion direction 1").ExtrusionLength1 = 500.0
-        obj.setEditorMode("ExtrusionLength1",2) # Hide by default
-        obj.addProperty("App::PropertyLength", "ExtrusionLength2", "ExtrudedCutout", "Length of the extrusion direction 2").ExtrusionLength2 = 500.0
-        obj.setEditorMode("ExtrusionLength2",2) # Hide by default
-
-        # CutType property
-        obj.addProperty("App::PropertyEnumeration", "CutType", "ExtrudedCutout", "Cut type").CutType = ["Two dimensions", "Symmetric", "Through everything both sides", "Through everything side 1", "Through everything side 2"]
-        obj.CutType = "Through everything both sides"  # Default value
-
-        # CutSide property
-        obj.addProperty("App::PropertyEnumeration", "CutSide", "ExtrudedCutout", "Side of the cut").CutSide = ["Inside", "Outside"]
-        obj.CutSide = "Inside"  # Default value
-
-        obj.Proxy = self
-
-    def _addProperties(self, obj):
-        SheetMetalTools.smAddBoolProperty(
-            obj,
-            "Refine",
-            translate("App::Property", "Refine the geometry"),
-            False,
-            "ExtrudedCutoutImprovements"
-        )
-
-        SheetMetalTools.smAddBoolProperty(
-            obj,
-            "ImproveCut",
-            translate("App::Property", "Improve cut geometry if it enters the cutting zone. Only select true if the cut needs fix, 'cause it can be slow"),
-            False,
-            "ExtrudedCutoutImprovements"
-        )
-
-        SheetMetalTools.smAddProperty(
-            obj,
-            "App::PropertyIntegerConstraint",
-            "ImproveLevel",
-            translate("App::Property", "Level of cut improvement quality. More than 10 can take a very long time"),
-            (4, 2, 20, 1),
-            "ExtrudedCutoutImprovements",
-        )
-
-    def onChanged(self, fp, prop):
-<<<<<<< HEAD
-        '''Respond to property changes'''
-        # Show or hide improvement of the cut:
-        if prop == "ImproveCut":
-            if fp.ImproveCut == True:
-                fp.setEditorMode("ImproveLevel", 0) # Show
-            if fp.ImproveCut == False:
-                fp.setEditorMode("ImproveLevel", 2) # Hide
-
-=======
-        '''Respond to property changes'''        
->>>>>>> f5a437cf
-        # Show or hide length properties based in the CutType property:
-        if prop == "CutType":
-            if fp.CutType == "Through everything both sides":
-                fp.setEditorMode("ExtrusionLength1", 2) # Hide
-                fp.setEditorMode("ExtrusionLength2", 2) # Hide
-            elif fp.CutType == "Through everything side 1":
-                fp.setEditorMode("ExtrusionLength1", 2) # Hide
-                fp.setEditorMode("ExtrusionLength2", 2) # Hide
-            elif fp.CutType == "Through everything side 2":
-                fp.setEditorMode("ExtrusionLength1", 2) # Hide
-                fp.setEditorMode("ExtrusionLength2", 2) # Hide
-            elif fp.CutType == "Symmetric":
-                fp.setEditorMode("ExtrusionLength1", 0) # Show
-                fp.setEditorMode("ExtrusionLength2", 2) # Hide
-            else:
-                fp.setEditorMode("ExtrusionLength1", 0) # Show
-                fp.setEditorMode("ExtrusionLength2", 0) # Show
-
-    def execute(self, fp):
-        '''Perform the cut when the object is recomputed'''
-
-        self._addProperties(fp)
-
-        try:
-<<<<<<< HEAD
-=======
-            # Debug: Print the values of Sketch, SelectedFace, and CutSide
-            # App.Console.PrintMessage(f"Sketch: {fp.Sketch}\n")
-            # App.Console.PrintMessage(f"SelectedFace: {fp.SelectedFace}\n")
-            # App.Console.PrintMessage(f"CutSide: {fp.CutSide}\n")
-
->>>>>>> f5a437cf
-            # Ensure the Sketch and SelectedFace properties are valid
-            if fp.Sketch is None or fp.SelectedFace is None:
-                raise Exception("Both the Sketch and SelectedFace properties must be set.")
-            
-            # Get the sketch from the properties
-            cutSketch = fp.Sketch
-            
-            # Get selected object and selected face from the properties
-            selected_object, face_name = fp.SelectedFace
-            face_name = face_name[0]
-            selected_face = selected_object.Shape.getElement(face_name)
-
-            normal_vector = selected_face.normalAt(0, 0)
-
-            # Lengths
-            if fp.CutType == "Two dimensions":
-                ExtLength1 = fp.ExtrusionLength1.Value
-                ExtLength2 = fp.ExtrusionLength2.Value
-
-            if fp.CutType == "Symmetric":
-                ExtLength1 = fp.ExtrusionLength1.Value/2
-                ExtLength2 = fp.ExtrusionLength1.Value/2
-
-            if fp.CutType == "Through everything both sides":
-                TotalLength = selected_object.Shape.BoundBox.DiagonalLength
-                skCenter = cutSketch.Shape.BoundBox.Center
-                objCenter = selected_object.Shape.BoundBox.Center
-                distance = skCenter - objCenter
-                TotalLength = TotalLength + distance.Length
-
-                ExtLength1 = TotalLength
-                ExtLength2 = TotalLength
-
-            if fp.CutType == "Through everything side 1":
-                TotalLength = selected_object.Shape.BoundBox.DiagonalLength
-                skCenter = cutSketch.Shape.BoundBox.Center
-                objCenter = selected_object.Shape.BoundBox.Center
-                distance = skCenter - objCenter
-                TotalLength = TotalLength + distance.Length
-
-                ExtLength1 = TotalLength
-                ExtLength2 = -TotalLength
-
-            if fp.CutType == "Through everything side 2":
-                TotalLength = selected_object.Shape.BoundBox.DiagonalLength
-                skCenter = cutSketch.Shape.BoundBox.Center
-                objCenter = selected_object.Shape.BoundBox.Center
-                distance = skCenter - objCenter
-                TotalLength = TotalLength + distance.Length
-
-                ExtLength2 = TotalLength
-                ExtLength1 = -TotalLength
-
-            # Step 1: Determine the sheet metal thickness
-            min_distance = float('inf')
-            
-            faces = selected_object.Shape.Faces
-            for face in faces:
-                if face is not selected_face:
-                    if normal_vector.isEqual(face.normalAt(0, 0).multiply(-1), 1e-6):
-                        distance_info = selected_face.distToShape(face)
-                        distance = distance_info[0]
-                        if distance < min_distance:
-                            min_distance = distance
-        
-            if min_distance == float('inf'):
-                raise Exception("No opposite face found to calculate thickness.")
-            
-            thickness = min_distance
-
-            # Step 2: Find pairs of parallel faces
-            parallel_faces = []
-            for i, face1 in enumerate(faces):
-                for j, face2 in enumerate(faces):
-                    if i >= j:
-                        continue
-                    if face1.normalAt(0, 0).isEqual(face2.normalAt(0, 0).multiply(-1), 1e-6):
-                        distance_info = face1.distToShape(face2)
-                        distance = distance_info[0]
-                        if abs(distance - thickness) < 1e-5: # In the past, this tolerance was 1e-6, it's leads to errors
-                            parallel_faces.extend([face1, face2])
-        
-            if parallel_faces:
-                shell = Part.Shell(parallel_faces)
-            else:
-                raise Exception("No pairs of parallel faces with the specified thickness distance were found.")
-
-            # Surfaces to improve the cut geometry:
-            if fp.ImproveCut == True:
-                smSide1 = self.find_connected_faces(shell)
-                smSide1 = Part.Shell(smSide1[0])
-
-                tknOffStep = thickness / fp.ImproveLevel
-
-                improvSurfaces = []
-                tknOff = tknOffStep
-                while abs(thickness - tknOff) > 1e-6:
-                    sideOff = smSide1.makeOffsetShape(-tknOff, 0, fill=False)
-                    improvSurfaces.append(sideOff)
-                    tknOff = tknOff + tknOffStep
-
-                improvShell = improvSurfaces
-
-            # Step 3: Extrude the cut sketch
-            # Get all faces in sketch
-            skWiresList = cutSketch.Shape.Wires
-            myFacesList = []
-            for wire in skWiresList:
-                myFace = Part.Face(wire)
-                myFacesList.append(myFace)
-
-            compFaces = Part.Compound(myFacesList)
-
-            if ExtLength1 == 0 and ExtLength2 == 0:
-                raise Exception("Cut length cannot be zero for both sides.")
-            else:
-                if ExtLength1 == 0:
-                    ExtLength1 = (-ExtLength2)
-                if ExtLength2 == 0:
-                    ExtLength2 = (-ExtLength1)
-
-                ExtLength1 = compFaces.Faces[0].normalAt(0, 0) * (-ExtLength1)
-                ExtLength2 = compFaces.Faces[0].normalAt(0, 0) * ExtLength2
-
-                myExtrusion1 = compFaces.extrude(ExtLength1)
-                myExtrusion2 = compFaces.extrude(ExtLength2)
-
-                if fp.Refine == True:
-                    myUnion = Part.Solid.fuse(myExtrusion1, myExtrusion2).removeSplitter()
-                else:
-                    myUnion = Part.Solid.fuse(myExtrusion1, myExtrusion2)
-
-                myCommon = myUnion.common(shell)
-
-                # Intersection with the improvement surfaces:
-                if fp.ImproveCut == True:
-                    myCommImprov = myUnion.common(improvShell)
-
-            # Step 4: Find connected components and offset shapes
-            connected_components = self.find_connected_faces(myCommon)
-            offset_shapes = []
-            for component in connected_components:
-                component_shell = Part.Shell(component)
-                if component_shell.isValid():
-                    offset_shape = component_shell.makeOffsetShape(-thickness, 0, fill=True)
-                    if offset_shape.isValid():
-                        offset_shapes.append(offset_shape)
-
-            if fp.ImproveCut == True:
-                connected_improv = self.find_connected_faces(myCommImprov)
-                offset_improv = []
-                for improv in connected_improv: # Offset to one side
-                    improv_shell = Part.Shell(improv)
-                    offset_value = improv_shell.distToShape(smSide1)[0]
-                    off_impr = improv_shell.makeOffsetShape(offset_value, 0, fill=True)
-                    offset_improv.append(off_impr)
-                for improv in connected_improv: # Offset to other side
-                    improv_shell = Part.Shell(improv)
-                    offset_value = thickness - improv_shell.distToShape(smSide1)[0]
-                    off_impr = improv_shell.makeOffsetShape(-offset_value, 0, fill=True)
-                    offset_improv.append(off_impr)
-
-            # Step 5: Combine the offsets
-            if offset_shapes:
-                combined_offset = Part.Solid(offset_shapes[0])
-                for shape in offset_shapes[1:]:
-                    combined_offset = combined_offset.fuse(shape)
-
-                if fp.ImproveCut == True:
-                    comb_impr_off = Part.Solid(offset_improv[0])
-                    for impr_shape in offset_improv[1:]:
-                        comb_impr_off = comb_impr_off.fuse(impr_shape)
-                    combined_offset = combined_offset.fuse(comb_impr_off)
-
-                # Step 6: Intersection with sheet metal faces
-                cutOffsets = combined_offset.common(shell)
-                conn_offsetFaces = self.find_connected_faces(cutOffsets)
-                shapeCutOffsets = []
-                for offset in conn_offsetFaces:
-                    offsetFace = Part.Shell(offset)
-                    offsetSolid = offsetFace.makeOffsetShape(-thickness, 0, fill=True)
-                    shapeCutOffsets.append(offsetSolid)
-
-                combined_offset = Part.Solid(shapeCutOffsets[0])
-                for shape in shapeCutOffsets[1:]:
-                    combined_offset = combined_offset.fuse(shape)
-
-                # Step 7: Cut
-                # Check the "CutSide" property to decide how to perform the cut
-                if fp.CutSide == "Inside":
-                    if fp.Refine == True:
-                        cut_result = selected_object.Shape.cut(combined_offset).removeSplitter()
-                    else:
-                        cut_result = selected_object.Shape.cut(combined_offset)
-                elif fp.CutSide == "Outside":
-                    if fp.Refine == True:
-                        cut_result = selected_object.Shape.common(combined_offset).removeSplitter()
-                    else:
-                        cut_result = selected_object.Shape.common(combined_offset)
-                else:
-                    raise Exception("Invalid CutSide value.")
-
-                fp.Shape = cut_result
-            else:
-                raise Exception("No valid offset shapes were created.")
-
-        except Exception as e:
-            App.Console.PrintError(f"Error: {e}\n")
-
-    def find_connected_faces(self, shape):
-        '''Find connected faces in a shape'''
-        faces = shape.Faces
-        visited = set()
-        components = []
-        
-        def is_connected(face1, face2):
-            for edge1 in face1.Edges:
-                for edge2 in face2.Edges:
-                    if edge1.isSame(edge2):
-                        return True
-            return False
-
-        def dfs(face, component):
-            visited.add(face)
-            component.append(face)
-            for next_face in faces:
-                if next_face not in visited and is_connected(face, next_face):
-                    dfs(next_face, component)
-
-        for face in faces:
-            if face not in visited:
-                component = []
-                dfs(face, component)
-                components.append(component)
-
-        return components
-
-##########################################################################################################
-# Gui code
-##########################################################################################################
-
-if SheetMetalTools.isGuiLoaded():
-    from FreeCAD import Gui
-
-    icons_path = SheetMetalTools.icons_path
-
-    class SMExtrudedCutoutVP:
-        "A View provider for Sheet Metal Cut"
-
-        def __init__(self, obj):
-            self.Object = obj.Object
-            obj.Proxy = self
-
-        def attach(self, obj):
-            '''Called when the ViewProvider is attached to an object'''
-            self.Object = obj.Object
-            return
-
-        def updateData(self, fp, prop):
-            '''Handle updates to properties'''
-            return
-
-        def getDisplayModes(self, obj):
-            modes = []
-            return modes
-
-        def setDisplayMode(self, mode):
-            return mode
-
-        def onChanged(self, vp, prop):
-            '''Triggered when the object or its properties change'''
-            return
-
-        def __getstate__(self):
-            '''Return the state of the object for serialization'''
-            return None
-
-        def __setstate__(self, state):
-            '''Restore the object from its state'''
-            self.loads(state)
-        
-        def dumps(self):
-            return None
-
-        def loads(self, state):
-            if state is not None:
-                import FreeCAD
-
-                doc = FreeCAD.ActiveDocument  # crap
-                self.Object = doc.getObject(state["ObjectName"])
-
-        # dumps and loads replace __getstate__ and __setstate__ post v. 0.21.2
-        def dumps(self):
-            return None
-
-        def loads(self, state):
-            if state is not None:
-                doc = FreeCAD.ActiveDocument  # crap
-                self.Object = doc.getObject(state["ObjectName"])
-
-        def claimChildren(self):
-            '''Define the children of the object'''
-            objs = []
-            if hasattr(self.Object, "SelectedFace") and self.Object.SelectedFace is not None:
-                # If SelectedFace is a PropertyLink, you need to access it correctly
-                selected_object = self.Object.SelectedFace[0]
-                if hasattr(selected_object, "Shape"):
-                    objs.append(selected_object)
-            if hasattr(self.Object, "Sketch") and self.Object.Sketch is not None:
-                objs.append(self.Object.Sketch)
-            return objs
-
-        def getIcon(self):
-            '''Return the icon for the object'''
-            icons_path = SheetMetalTools.icons_path
-            return os.path.join(icons_path, "SheetMetal_AddCutout.svg")
-
-    class SMExtrudedCutoutPDVP:
-        "A View provider for Sheet Metal Cut"
-
-        def __init__(self, obj):
-            self.Object = obj.Object
-            obj.Proxy = self
-
-        def attach(self, obj):
-            '''Called when the ViewProvider is attached to an object'''
-            self.Object = obj.Object
-            return
-
-        def updateData(self, fp, prop):
-            '''Handle updates to properties'''
-            return
-
-        def getDisplayModes(self, obj):
-            modes = []
-            return modes
-
-        def setDisplayMode(self, mode):
-            return mode
-
-        def onChanged(self, vp, prop):
-            '''Triggered when the object or its properties change'''
-            if prop == "Shape":
-                vp.ViewObject.Document.recompute()
-
-        def __getstate__(self):
-            '''Return the state of the object for serialization'''
-            return None
-
-        def __setstate__(self, state):
-            '''Restore the object from its state'''
-            self.loads(state)
-
-<<<<<<< HEAD
-=======
-       # dumps and loads replace __getstate__ and __setstate__ post v. 0.21.2
->>>>>>> f5a437cf
-        def dumps(self):
-            return None
-
-        def loads(self, state):
-            if state is not None:
-<<<<<<< HEAD
-                import FreeCAD
-
-=======
->>>>>>> f5a437cf
-                doc = FreeCAD.ActiveDocument  # crap
-                self.Object = doc.getObject(state["ObjectName"])
-
-        def claimChildren(self):
-            '''Define the children of the object (if any)'''
-            objs = []
-            if hasattr(self.Object, "Sketch") and self.Object.Sketch is not None:
-                objs.append(self.Object.Sketch)
-            return objs
-
-        def getIcon(self):
-            '''Return the icon for the object'''
-            icons_path = SheetMetalTools.icons_path
-            return os.path.join(icons_path, "SheetMetal_AddCutout.svg")
-
-    class AddExtrudedCutoutCommandClass:
-        """Add Extruded Cutout command"""
-
-        def GetResources(self):
-            return {
-                "Pixmap": os.path.join(
-                    icons_path, "SheetMetal_AddCutout.svg"
-                ),  # the name of a svg file available in the resources
-                "MenuText": "Extruded Cutout",
-                "Accel": "E, C",
-                "ToolTip": "Extruded cutout from sketch extrusion\n"
-                    "1. Select a face of the sheet metal part (must not be the thickness face) and\n"
-                    "2. Select a sketch for the extruded cut (the sketch must be closed).\n"
-                    "3. Use Property editor to modify other parameters"
-            }
-
-        def Activated(self):
-            '''Create a Extruded Cutout object from user selections'''
-
-            doc = App.ActiveDocument
-
-            # Get the selecteds object and face
-            selection = Gui.Selection.getSelectionEx()[0]
-            if selection.Object.isDerivedFrom("Sketcher::SketchObject"): # When user select first the sketch
-                # Get selected sketch
-                cutSketch = selection.Object
-
-                # Check if we have any sub-objects (faces) selected
-                selection = Gui.Selection.getSelectionEx()[1]
-                if len(selection.SubObjects) == 0:
-                    raise Exception("No face selected. Please select a face.")
-
-                #Get selected object
-                selected_object = selection.Object
-
-                # Get the selected face
-                selected_face = [selected_object, selection.SubElementNames[0]]
-            else:  # When user select first the object face
-                if len(selection.SubObjects) == 0: # Check if we have any sub-objects (faces) selected
-                    raise Exception("No face selected. Please select a face.")
-                
-                # Get selected object
-                selected_object = selection.Object
-
-                # Get the selected face
-                selected_face = [selected_object, selection.SubElementNames[0]]
-
-                # Get selected sketch
-                selection = Gui.Selection.getSelectionEx()[1]
-                cutSketch = selection.Object
-
-            if cutSketch is None or not selected_object.Shape:
-                raise Exception("Both a valid sketch and an object with a shape must be selected.")
-            
-            # Create and assign the ExtrudedCutout object
-            doc.openTransaction("ExtrudedCutout") # Feature that makes undoing and redoing easier - START
-            if selected_object.isDerivedFrom("PartDesign::Feature"):
-                SMBody = SheetMetalTools.smGetBodyOfItem(selected_object)
-
-                obj = App.ActiveDocument.addObject("PartDesign::FeaturePython", "ExtrudedCutout")
-                ExtrudedCutout(obj, cutSketch, selected_face)
-
-                SMExtrudedCutoutPDVP(obj.ViewObject)
-
-                SMBody.addObject(obj)
-            else:
-                obj = App.ActiveDocument.addObject("Part::FeaturePython", "ExtrudedCutout")
-                ExtrudedCutout(obj, cutSketch, selected_face)
-                
-                SMExtrudedCutoutVP(obj.ViewObject)
-            cutSketch.ViewObject.hide()
-            selected_object.ViewObject.hide()
-            App.ActiveDocument.recompute()
-            doc.commitTransaction() # Feature that makes undoing and redoing easier - END
- 
-        def IsActive(self):
-            if len(Gui.Selection.getSelection()) < 2:
-                return False
-            if len(Gui.Selection.getSelection()) > 2:
-                return False
-            return True
-         
+import FreeCAD
+import FreeCAD as App
+import FreeCADGui as Gui
+import Part
+import os  # Make sure 'os' is imported for the icon path
+import SheetMetalTools
+
+translate = FreeCAD.Qt.translate
+
+class ExtrudedCutout:
+    def __init__(self, obj, sketch, selected_face):
+        '''Initialize the parametric Sheet Metal Cut object and add properties'''
+        obj.addProperty("App::PropertyLink", "Sketch", "ExtrudedCutout", "The sketch for the cut").Sketch = sketch
+        obj.addProperty("App::PropertyLinkSub", "SelectedFace", "ExtrudedCutout", "The selecteds object and face").SelectedFace = selected_face
+        self._addProperties(obj) # Add other properties (is necessary this way to not cause errors on old files)
+        obj.setEditorMode("ImproveLevel",2) # Hide by default
+        obj.addProperty("App::PropertyLength", "ExtrusionLength1", "ExtrudedCutout", "Length of the extrusion direction 1").ExtrusionLength1 = 500.0
+        obj.setEditorMode("ExtrusionLength1",2) # Hide by default
+        obj.addProperty("App::PropertyLength", "ExtrusionLength2", "ExtrudedCutout", "Length of the extrusion direction 2").ExtrusionLength2 = 500.0
+        obj.setEditorMode("ExtrusionLength2",2) # Hide by default
+
+        # CutType property
+        obj.addProperty("App::PropertyEnumeration", "CutType", "ExtrudedCutout", "Cut type").CutType = ["Two dimensions", "Symmetric", "Through everything both sides", "Through everything side 1", "Through everything side 2"]
+        obj.CutType = "Through everything both sides"  # Default value
+
+        # CutSide property
+        obj.addProperty("App::PropertyEnumeration", "CutSide", "ExtrudedCutout", "Side of the cut").CutSide = ["Inside", "Outside"]
+        obj.CutSide = "Inside"  # Default value
+
+        obj.Proxy = self
+
+    def _addProperties(self, obj):
+        SheetMetalTools.smAddBoolProperty(
+            obj,
+            "Refine",
+            translate("App::Property", "Refine the geometry"),
+            False,
+            "ExtrudedCutoutImprovements"
+        )
+
+        SheetMetalTools.smAddBoolProperty(
+            obj,
+            "ImproveCut",
+            translate("App::Property", "Improve cut geometry if it enters the cutting zone. Only select true if the cut needs fix, 'cause it can be slow"),
+            False,
+            "ExtrudedCutoutImprovements"
+        )
+
+        SheetMetalTools.smAddProperty(
+            obj,
+            "App::PropertyIntegerConstraint",
+            "ImproveLevel",
+            translate("App::Property", "Level of cut improvement quality. More than 10 can take a very long time"),
+            (4, 2, 20, 1),
+            "ExtrudedCutoutImprovements",
+        )
+
+    def onChanged(self, fp, prop):
+        '''Respond to property changes'''
+        # Show or hide improvement of the cut:
+        if prop == "ImproveCut":
+            if fp.ImproveCut == True:
+                fp.setEditorMode("ImproveLevel", 0) # Show
+            if fp.ImproveCut == False:
+                fp.setEditorMode("ImproveLevel", 2) # Hide
+
+        # Show or hide length properties based in the CutType property:
+        if prop == "CutType":
+            if fp.CutType == "Through everything both sides":
+                fp.setEditorMode("ExtrusionLength1", 2) # Hide
+                fp.setEditorMode("ExtrusionLength2", 2) # Hide
+            elif fp.CutType == "Through everything side 1":
+                fp.setEditorMode("ExtrusionLength1", 2) # Hide
+                fp.setEditorMode("ExtrusionLength2", 2) # Hide
+            elif fp.CutType == "Through everything side 2":
+                fp.setEditorMode("ExtrusionLength1", 2) # Hide
+                fp.setEditorMode("ExtrusionLength2", 2) # Hide
+            elif fp.CutType == "Symmetric":
+                fp.setEditorMode("ExtrusionLength1", 0) # Show
+                fp.setEditorMode("ExtrusionLength2", 2) # Hide
+            else:
+                fp.setEditorMode("ExtrusionLength1", 0) # Show
+                fp.setEditorMode("ExtrusionLength2", 0) # Show
+
+    def execute(self, fp):
+        '''Perform the cut when the object is recomputed'''
+
+        self._addProperties(fp)
+
+        try:
+            # Ensure the Sketch and SelectedFace properties are valid
+            if fp.Sketch is None or fp.SelectedFace is None:
+                raise Exception("Both the Sketch and SelectedFace properties must be set.")
+            
+            # Get the sketch from the properties
+            cutSketch = fp.Sketch
+            
+            # Get selected object and selected face from the properties
+            selected_object, face_name = fp.SelectedFace
+            face_name = face_name[0]
+            selected_face = selected_object.Shape.getElement(face_name)
+
+            normal_vector = selected_face.normalAt(0, 0)
+
+            # Lengths
+            if fp.CutType == "Two dimensions":
+                ExtLength1 = fp.ExtrusionLength1.Value
+                ExtLength2 = fp.ExtrusionLength2.Value
+
+            if fp.CutType == "Symmetric":
+                ExtLength1 = fp.ExtrusionLength1.Value/2
+                ExtLength2 = fp.ExtrusionLength1.Value/2
+
+            if fp.CutType == "Through everything both sides":
+                TotalLength = selected_object.Shape.BoundBox.DiagonalLength
+                skCenter = cutSketch.Shape.BoundBox.Center
+                objCenter = selected_object.Shape.BoundBox.Center
+                distance = skCenter - objCenter
+                TotalLength = TotalLength + distance.Length
+
+                ExtLength1 = TotalLength
+                ExtLength2 = TotalLength
+
+            if fp.CutType == "Through everything side 1":
+                TotalLength = selected_object.Shape.BoundBox.DiagonalLength
+                skCenter = cutSketch.Shape.BoundBox.Center
+                objCenter = selected_object.Shape.BoundBox.Center
+                distance = skCenter - objCenter
+                TotalLength = TotalLength + distance.Length
+
+                ExtLength1 = TotalLength
+                ExtLength2 = -TotalLength
+
+            if fp.CutType == "Through everything side 2":
+                TotalLength = selected_object.Shape.BoundBox.DiagonalLength
+                skCenter = cutSketch.Shape.BoundBox.Center
+                objCenter = selected_object.Shape.BoundBox.Center
+                distance = skCenter - objCenter
+                TotalLength = TotalLength + distance.Length
+
+                ExtLength2 = TotalLength
+                ExtLength1 = -TotalLength
+
+            # Step 1: Determine the sheet metal thickness
+            min_distance = float('inf')
+            
+            faces = selected_object.Shape.Faces
+            for face in faces:
+                if face is not selected_face:
+                    if normal_vector.isEqual(face.normalAt(0, 0).multiply(-1), 1e-6):
+                        distance_info = selected_face.distToShape(face)
+                        distance = distance_info[0]
+                        if distance < min_distance:
+                            min_distance = distance
+        
+            if min_distance == float('inf'):
+                raise Exception("No opposite face found to calculate thickness.")
+            
+            thickness = min_distance
+
+            # Step 2: Find pairs of parallel faces
+            parallel_faces = []
+            for i, face1 in enumerate(faces):
+                for j, face2 in enumerate(faces):
+                    if i >= j:
+                        continue
+                    if face1.normalAt(0, 0).isEqual(face2.normalAt(0, 0).multiply(-1), 1e-6):
+                        distance_info = face1.distToShape(face2)
+                        distance = distance_info[0]
+                        if abs(distance - thickness) < 1e-5: # In the past, this tolerance was 1e-6, it's leads to errors
+                            parallel_faces.extend([face1, face2])
+        
+            if parallel_faces:
+                shell = Part.Shell(parallel_faces)
+            else:
+                raise Exception("No pairs of parallel faces with the specified thickness distance were found.")
+
+            # Surfaces to improve the cut geometry:
+            if fp.ImproveCut == True:
+                smSide1 = self.find_connected_faces(shell)
+                smSide1 = Part.Shell(smSide1[0])
+
+                tknOffStep = thickness / fp.ImproveLevel
+
+                improvSurfaces = []
+                tknOff = tknOffStep
+                while abs(thickness - tknOff) > 1e-6:
+                    sideOff = smSide1.makeOffsetShape(-tknOff, 0, fill=False)
+                    improvSurfaces.append(sideOff)
+                    tknOff = tknOff + tknOffStep
+
+                improvShell = improvSurfaces
+
+            # Step 3: Extrude the cut sketch
+            # Get all faces in sketch
+            skWiresList = cutSketch.Shape.Wires
+            myFacesList = []
+            for wire in skWiresList:
+                myFace = Part.Face(wire)
+                myFacesList.append(myFace)
+
+            compFaces = Part.Compound(myFacesList)
+
+            if ExtLength1 == 0 and ExtLength2 == 0:
+                raise Exception("Cut length cannot be zero for both sides.")
+            else:
+                if ExtLength1 == 0:
+                    ExtLength1 = (-ExtLength2)
+                if ExtLength2 == 0:
+                    ExtLength2 = (-ExtLength1)
+
+                ExtLength1 = compFaces.Faces[0].normalAt(0, 0) * (-ExtLength1)
+                ExtLength2 = compFaces.Faces[0].normalAt(0, 0) * ExtLength2
+
+                myExtrusion1 = compFaces.extrude(ExtLength1)
+                myExtrusion2 = compFaces.extrude(ExtLength2)
+
+                if fp.Refine == True:
+                    myUnion = Part.Solid.fuse(myExtrusion1, myExtrusion2).removeSplitter()
+                else:
+                    myUnion = Part.Solid.fuse(myExtrusion1, myExtrusion2)
+
+                myCommon = myUnion.common(shell)
+
+                # Intersection with the improvement surfaces:
+                if fp.ImproveCut == True:
+                    myCommImprov = myUnion.common(improvShell)
+
+            # Step 4: Find connected components and offset shapes
+            connected_components = self.find_connected_faces(myCommon)
+            offset_shapes = []
+            for component in connected_components:
+                component_shell = Part.Shell(component)
+                if component_shell.isValid():
+                    offset_shape = component_shell.makeOffsetShape(-thickness, 0, fill=True)
+                    if offset_shape.isValid():
+                        offset_shapes.append(offset_shape)
+
+            if fp.ImproveCut == True:
+                connected_improv = self.find_connected_faces(myCommImprov)
+                offset_improv = []
+                for improv in connected_improv: # Offset to one side
+                    improv_shell = Part.Shell(improv)
+                    offset_value = improv_shell.distToShape(smSide1)[0]
+                    off_impr = improv_shell.makeOffsetShape(offset_value, 0, fill=True)
+                    offset_improv.append(off_impr)
+                for improv in connected_improv: # Offset to other side
+                    improv_shell = Part.Shell(improv)
+                    offset_value = thickness - improv_shell.distToShape(smSide1)[0]
+                    off_impr = improv_shell.makeOffsetShape(-offset_value, 0, fill=True)
+                    offset_improv.append(off_impr)
+
+            # Step 5: Combine the offsets
+            if offset_shapes:
+                combined_offset = Part.Solid(offset_shapes[0])
+                for shape in offset_shapes[1:]:
+                    combined_offset = combined_offset.fuse(shape)
+
+                if fp.ImproveCut == True:
+                    comb_impr_off = Part.Solid(offset_improv[0])
+                    for impr_shape in offset_improv[1:]:
+                        comb_impr_off = comb_impr_off.fuse(impr_shape)
+                    combined_offset = combined_offset.fuse(comb_impr_off)
+
+                # Step 6: Intersection with sheet metal faces
+                cutOffsets = combined_offset.common(shell)
+                conn_offsetFaces = self.find_connected_faces(cutOffsets)
+                shapeCutOffsets = []
+                for offset in conn_offsetFaces:
+                    offsetFace = Part.Shell(offset)
+                    offsetSolid = offsetFace.makeOffsetShape(-thickness, 0, fill=True)
+                    shapeCutOffsets.append(offsetSolid)
+
+                combined_offset = Part.Solid(shapeCutOffsets[0])
+                for shape in shapeCutOffsets[1:]:
+                    combined_offset = combined_offset.fuse(shape)
+
+                # Step 7: Cut
+                # Check the "CutSide" property to decide how to perform the cut
+                if fp.CutSide == "Inside":
+                    if fp.Refine == True:
+                        cut_result = selected_object.Shape.cut(combined_offset).removeSplitter()
+                    else:
+                        cut_result = selected_object.Shape.cut(combined_offset)
+                elif fp.CutSide == "Outside":
+                    if fp.Refine == True:
+                        cut_result = selected_object.Shape.common(combined_offset).removeSplitter()
+                    else:
+                        cut_result = selected_object.Shape.common(combined_offset)
+                else:
+                    raise Exception("Invalid CutSide value.")
+
+                fp.Shape = cut_result
+            else:
+                raise Exception("No valid offset shapes were created.")
+
+        except Exception as e:
+            App.Console.PrintError(f"Error: {e}\n")
+
+    def find_connected_faces(self, shape):
+        '''Find connected faces in a shape'''
+        faces = shape.Faces
+        visited = set()
+        components = []
+        
+        def is_connected(face1, face2):
+            for edge1 in face1.Edges:
+                for edge2 in face2.Edges:
+                    if edge1.isSame(edge2):
+                        return True
+            return False
+
+        def dfs(face, component):
+            visited.add(face)
+            component.append(face)
+            for next_face in faces:
+                if next_face not in visited and is_connected(face, next_face):
+                    dfs(next_face, component)
+
+        for face in faces:
+            if face not in visited:
+                component = []
+                dfs(face, component)
+                components.append(component)
+
+        return components
+
+##########################################################################################################
+# Gui code
+##########################################################################################################
+
+if SheetMetalTools.isGuiLoaded():
+    from FreeCAD import Gui
+
+    icons_path = SheetMetalTools.icons_path
+
+    class SMExtrudedCutoutVP:
+        "A View provider for Sheet Metal Cut"
+
+        def __init__(self, obj):
+            self.Object = obj.Object
+            obj.Proxy = self
+
+        def attach(self, obj):
+            '''Called when the ViewProvider is attached to an object'''
+            self.Object = obj.Object
+            return
+
+        def updateData(self, fp, prop):
+            '''Handle updates to properties'''
+            return
+
+        def getDisplayModes(self, obj):
+            modes = []
+            return modes
+
+        def setDisplayMode(self, mode):
+            return mode
+
+        def onChanged(self, vp, prop):
+            '''Triggered when the object or its properties change'''
+            return
+
+        def __getstate__(self):
+            '''Return the state of the object for serialization'''
+            return None
+
+        def __setstate__(self, state):
+            '''Restore the object from its state'''
+            self.loads(state)
+        
+        def dumps(self):
+            return None
+
+        def loads(self, state):
+            if state is not None:
+                import FreeCAD
+
+                doc = FreeCAD.ActiveDocument  # crap
+                self.Object = doc.getObject(state["ObjectName"])
+
+        # dumps and loads replace __getstate__ and __setstate__ post v. 0.21.2
+        def dumps(self):
+            return None
+
+        def loads(self, state):
+            if state is not None:
+                doc = FreeCAD.ActiveDocument  # crap
+                self.Object = doc.getObject(state["ObjectName"])
+
+        def claimChildren(self):
+            '''Define the children of the object'''
+            objs = []
+            if hasattr(self.Object, "SelectedFace") and self.Object.SelectedFace is not None:
+                # If SelectedFace is a PropertyLink, you need to access it correctly
+                selected_object = self.Object.SelectedFace[0]
+                if hasattr(selected_object, "Shape"):
+                    objs.append(selected_object)
+            if hasattr(self.Object, "Sketch") and self.Object.Sketch is not None:
+                objs.append(self.Object.Sketch)
+            return objs
+
+        def getIcon(self):
+            '''Return the icon for the object'''
+            icons_path = SheetMetalTools.icons_path
+            return os.path.join(icons_path, "SheetMetal_AddCutout.svg")
+
+    class SMExtrudedCutoutPDVP:
+        "A View provider for Sheet Metal Cut"
+
+        def __init__(self, obj):
+            self.Object = obj.Object
+            obj.Proxy = self
+
+        def attach(self, obj):
+            '''Called when the ViewProvider is attached to an object'''
+            self.Object = obj.Object
+            return
+
+        def updateData(self, fp, prop):
+            '''Handle updates to properties'''
+            return
+
+        def getDisplayModes(self, obj):
+            modes = []
+            return modes
+
+        def setDisplayMode(self, mode):
+            return mode
+
+        def onChanged(self, vp, prop):
+            '''Triggered when the object or its properties change'''
+            if prop == "Shape":
+                vp.ViewObject.Document.recompute()
+
+        def __getstate__(self):
+            '''Return the state of the object for serialization'''
+            return None
+
+        def __setstate__(self, state):
+            '''Restore the object from its state'''
+            self.loads(state)
+
+       # dumps and loads replace __getstate__ and __setstate__ post v. 0.21.2
+        def dumps(self):
+            return None
+
+        def loads(self, state):
+            if state is not None:
+                doc = FreeCAD.ActiveDocument  # crap
+                self.Object = doc.getObject(state["ObjectName"])
+
+        def claimChildren(self):
+            '''Define the children of the object (if any)'''
+            objs = []
+            if hasattr(self.Object, "Sketch") and self.Object.Sketch is not None:
+                objs.append(self.Object.Sketch)
+            return objs
+
+        def getIcon(self):
+            '''Return the icon for the object'''
+            icons_path = SheetMetalTools.icons_path
+            return os.path.join(icons_path, "SheetMetal_AddCutout.svg")
+
+    class AddExtrudedCutoutCommandClass:
+        """Add Extruded Cutout command"""
+
+        def GetResources(self):
+            return {
+                "Pixmap": os.path.join(
+                    icons_path, "SheetMetal_AddCutout.svg"
+                ),  # the name of a svg file available in the resources
+                "MenuText": "Extruded Cutout",
+                "Accel": "E, C",
+                "ToolTip": "Extruded cutout from sketch extrusion\n"
+                    "1. Select a face of the sheet metal part (must not be the thickness face) and\n"
+                    "2. Select a sketch for the extruded cut (the sketch must be closed).\n"
+                    "3. Use Property editor to modify other parameters"
+            }
+
+        def Activated(self):
+            '''Create a Extruded Cutout object from user selections'''
+
+            doc = App.ActiveDocument
+
+            # Get the selecteds object and face
+            selection = Gui.Selection.getSelectionEx()[0]
+            if selection.Object.isDerivedFrom("Sketcher::SketchObject"): # When user select first the sketch
+                # Get selected sketch
+                cutSketch = selection.Object
+
+                # Check if we have any sub-objects (faces) selected
+                selection = Gui.Selection.getSelectionEx()[1]
+                if len(selection.SubObjects) == 0:
+                    raise Exception("No face selected. Please select a face.")
+
+                #Get selected object
+                selected_object = selection.Object
+
+                # Get the selected face
+                selected_face = [selected_object, selection.SubElementNames[0]]
+            else:  # When user select first the object face
+                if len(selection.SubObjects) == 0: # Check if we have any sub-objects (faces) selected
+                    raise Exception("No face selected. Please select a face.")
+                
+                # Get selected object
+                selected_object = selection.Object
+
+                # Get the selected face
+                selected_face = [selected_object, selection.SubElementNames[0]]
+
+                # Get selected sketch
+                selection = Gui.Selection.getSelectionEx()[1]
+                cutSketch = selection.Object
+
+            if cutSketch is None or not selected_object.Shape:
+                raise Exception("Both a valid sketch and an object with a shape must be selected.")
+            
+            # Create and assign the ExtrudedCutout object
+            doc.openTransaction("ExtrudedCutout") # Feature that makes undoing and redoing easier - START
+            if selected_object.isDerivedFrom("PartDesign::Feature"):
+                SMBody = SheetMetalTools.smGetBodyOfItem(selected_object)
+
+                obj = App.ActiveDocument.addObject("PartDesign::FeaturePython", "ExtrudedCutout")
+                ExtrudedCutout(obj, cutSketch, selected_face)
+
+                SMExtrudedCutoutPDVP(obj.ViewObject)
+
+                SMBody.addObject(obj)
+            else:
+                obj = App.ActiveDocument.addObject("Part::FeaturePython", "ExtrudedCutout")
+                ExtrudedCutout(obj, cutSketch, selected_face)
+                
+                SMExtrudedCutoutVP(obj.ViewObject)
+            cutSketch.ViewObject.hide()
+            selected_object.ViewObject.hide()
+            App.ActiveDocument.recompute()
+            doc.commitTransaction() # Feature that makes undoing and redoing easier - END
+ 
+        def IsActive(self):
+            if len(Gui.Selection.getSelection()) < 2:
+                return False
+            if len(Gui.Selection.getSelection()) > 2:
+                return False
+            return True
+         
     Gui.addCommand("SheetMetal_AddCutout", AddExtrudedCutoutCommandClass())