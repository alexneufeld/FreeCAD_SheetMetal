--- conflicted
+++ resolved
@@ -1,415 +1,3 @@
-<<<<<<< HEAD
-# -*- coding: utf-8 -*-
-###################################################################################
-#
-#  SheetMetalJunction.py
-#
-#  Copyright 2015 Shai Seger <shaise at gmail dot com>
-#
-#  This program is free software; you can redistribute it and/or modify
-#  it under the terms of the GNU General Public License as published by
-#  the Free Software Foundation; either version 2 of the License, or
-#  (at your option) any later version.
-#
-#  This program is distributed in the hope that it will be useful,
-#  but WITHOUT ANY WARRANTY; without even the implied warranty of
-#  MERCHANTABILITY or FITNESS FOR A PARTICULAR PURPOSE.  See the
-#  GNU General Public License for more details.
-#
-#  You should have received a copy of the GNU General Public License
-#  along with this program; if not, write to the Free Software
-#  Foundation, Inc., 51 Franklin Street, Fifth Floor, Boston,
-#  MA 02110-1301, USA.
-#
-#
-###################################################################################
-
-from FreeCAD import Gui
-from PySide import QtCore, QtGui
-
-import FreeCAD, FreeCADGui, Part, os
-import SheetMetalBaseCmd
-__dir__ = os.path.dirname(__file__)
-iconPath = os.path.join( __dir__, 'Resources', 'icons' )
-smEpsilon = 0.0000001
-
-# add translations path
-LanguagePath = os.path.join( __dir__, 'translations')
-Gui.addLanguagePath(LanguagePath)
-Gui.updateLocale()
-
-# IMPORTANT: please remember to change the element map version in case of any
-# changes in modeling logic
-smElementMapVersion = 'sm1.'
-
-def smWarnDialog(msg):
-    diag = QtGui.QMessageBox(
-        QtGui.QMessageBox.Warning,
-        FreeCAD.Qt.translate("QMessageBox", "Error in macro MessageBox"),
-        msg,
-    )
-    diag.setWindowModality(QtCore.Qt.ApplicationModal)
-    diag.exec_()
-
-def smBelongToBody(item, body):
-    if (body is None):
-        return False
-    for obj in body.Group:
-        if obj.Name == item.Name:
-            return True
-    return False
-
-def smIsPartDesign(obj):
-    return str(obj).find("<PartDesign::") == 0
-
-def smIsOperationLegal(body, selobj):
-    #FreeCAD.Console.PrintLog(str(selobj) + " " + str(body) + " " + str(smBelongToBody(selobj, body)) + "\n")
-    if smIsPartDesign(selobj) and not smBelongToBody(selobj, body):
-        smWarnDialog(
-            FreeCAD.Qt.translate(
-                "QMessageBox",
-                "The selected geometry does not belong to the active Body.\n"
-                "Please make the container of this item active by\n"
-                "double clicking on it.",
-            )
-        )
-        return False
-    return True
-
-def smJunction(gap = 2.0, selEdgeNames = '', MainObject = None):
-  import BOPTools.SplitFeatures, BOPTools.JoinFeatures
-
-  resultSolid = MainObject
-  for selEdgeName in selEdgeNames:
-    edge = MainObject.getElement(SheetMetalBaseCmd.getElementFromTNP(selEdgeName))
-
-    facelist = MainObject.ancestorsOfType(edge, Part.Face)
-    #for face in facelist :
-    #  Part.show(face,'face')
-
-    joinface = facelist[0].fuse(facelist[1])
-    #Part.show(joinface,'joinface')
-    filletedface = joinface.makeFillet(gap, joinface.Edges)
-    #Part.show(filletedface,'filletedface')
-
-    cutface1= facelist[0].cut(filletedface)
-    #Part.show(cutface1,'cutface1')
-    offsetsolid1 = cutface1.makeOffsetShape(-gap, 0.0, fill = True)
-    #Part.show(offsetsolid1,'offsetsolid1')
-
-    cutface2 = facelist[1].cut(filletedface)
-    #Part.show(cutface2,'cutface2')
-    offsetsolid2 = cutface2.makeOffsetShape(-gap, 0.0, fill = True)
-    #Part.show(offsetsolid2,'offsetsolid2')
-    cutsolid = offsetsolid1.fuse(offsetsolid2)
-    #Part.show(cutsolid,'cutsolid')
-    resultSolid = resultSolid.cut(cutsolid)
-    #Part.show(resultsolid,'resultsolid')
-
-  return resultSolid
-
-class SMJunction:
-  def __init__(self, obj):
-    '''"Add Gap to Solid" '''
-    selobj = Gui.Selection.getSelectionEx()[0]
-
-    _tip_ = FreeCAD.Qt.translate("App::Property","Junction Gap")
-    obj.addProperty("App::PropertyLength","gap","Parameters",_tip_).gap = 2.0
-    _tip_ = FreeCAD.Qt.translate("App::Property","Base Object")
-    obj.addProperty("App::PropertyLinkSub", "baseObject", "Parameters",_tip_).baseObject = (selobj.Object, selobj.SubElementNames)
-    obj.Proxy = self
-
-  def getElementMapVersion(self, _fp, ver, _prop, restored):
-      if not restored:
-          return smElementMapVersion + ver
-
-  def execute(self, fp):
-    '''"Print a short message when doing a recomputation, this method is mandatory" '''
-    # pass selected object shape
-    Main_Object = fp.baseObject[0].Shape.copy()
-    s = smJunction(gap = fp.gap.Value, selEdgeNames = fp.baseObject[1], MainObject = Main_Object)
-    fp.Shape = s
-    fp.baseObject[0].ViewObject.Visibility = False
-
-
-class SMJViewProviderTree:
-  "A View provider that nests children objects under the created one"
-
-  def __init__(self, obj):
-    obj.Proxy = self
-    self.Object = obj.Object
-
-  def attach(self, obj):
-    self.Object = obj.Object
-    return
-
-  def setupContextMenu(self, viewObject, menu):
-    action = menu.addAction(FreeCAD.Qt.translate("QObject", "Edit %1").replace("%1", viewObject.Object.Label))
-    action.triggered.connect(lambda: self.startDefaultEditMode(viewObject))
-    return False
-
-  def startDefaultEditMode(self, viewObject):
-    document = viewObject.Document.Document
-    if not document.HasPendingTransaction:
-      text = FreeCAD.Qt.translate("QObject", "Edit %1").replace("%1", viewObject.Object.Label)
-      document.openTransaction(text)
-    viewObject.Document.setEdit(viewObject.Object, 0)
-
-  def updateData(self, fp, prop):
-    return
-
-  def getDisplayModes(self,obj):
-    modes=[]
-    return modes
-
-  def setDisplayMode(self,mode):
-    return mode
-
-  def onChanged(self, vp, prop):
-    return
-
-  def __getstate__(self):
-    #        return {'ObjectName' : self.Object.Name}
-    return None
-
-  def __setstate__(self, state):
-    self.loads(state)
-
-  # dumps and loads replace __getstate__ and __setstate__ post v. 0.21.2
-  def dumps(self):
-    return None
-
-  def loads(self, state):
-    if state is not None:
-      import FreeCAD
-      doc = FreeCAD.ActiveDocument #crap
-      self.Object = doc.getObject(state['ObjectName'])
-
-  def claimChildren(self):
-    objs = []
-    if hasattr(self.Object,"baseObject"):
-      objs.append(self.Object.baseObject[0])
-    return objs
-
-  def getIcon(self):
-    return os.path.join( iconPath , 'SheetMetal_AddJunction.svg')
-
-  def setEdit(self,vobj,mode):
-    taskd = SMJunctionTaskPanel()
-    taskd.obj = vobj.Object
-    taskd.update()
-    self.Object.ViewObject.Visibility=False
-    self.Object.baseObject[0].ViewObject.Visibility=True
-    FreeCADGui.Control.showDialog(taskd)
-    return True
-
-  def unsetEdit(self,vobj,mode):
-    FreeCADGui.Control.closeDialog()
-    self.Object.baseObject[0].ViewObject.Visibility=False
-    self.Object.ViewObject.Visibility=True
-    return False
-
-class SMJViewProviderFlat:
-  "A View provider that nests children objects under the created one"
-
-  def __init__(self, obj):
-    obj.Proxy = self
-    self.Object = obj.Object
-
-  def attach(self, obj):
-    self.Object = obj.Object
-    return
-
-  def updateData(self, fp, prop):
-    return
-
-  def getDisplayModes(self,obj):
-    modes=[]
-    return modes
-
-  def setDisplayMode(self,mode):
-    return mode
-
-  def onChanged(self, vp, prop):
-    return
-
-  def __getstate__(self):
-    #        return {'ObjectName' : self.Object.Name}
-    return None
-
-  def __setstate__(self, state):
-    self.loads(state)
-
-  # dumps and loads replace __getstate__ and __setstate__ post v. 0.21.2
-  def dumps(self):
-    return None
-
-  def loads(self, state):
-    if state is not None:
-      import FreeCAD
-      doc = FreeCAD.ActiveDocument #crap
-      self.Object = doc.getObject(state['ObjectName'])
-
-  def claimChildren(self):
-    return []
-
-  def getIcon(self):
-    return os.path.join( iconPath , 'SheetMetal_AddJunction.svg')
-
-  def setEdit(self,vobj,mode):
-    taskd = SMJunctionTaskPanel()
-    taskd.obj = vobj.Object
-    taskd.update()
-    self.Object.ViewObject.Visibility=False
-    self.Object.baseObject[0].ViewObject.Visibility=True
-    FreeCADGui.Control.showDialog(taskd)
-    return True
-
-  def unsetEdit(self,vobj,mode):
-    FreeCADGui.Control.closeDialog()
-    self.Object.baseObject[0].ViewObject.Visibility=False
-    self.Object.ViewObject.Visibility=True
-    return False
-
-class SMJunctionTaskPanel:
-    '''A TaskPanel for the Sheetmetal'''
-    def __init__(self):
-
-      self.obj = None
-      self.form = QtGui.QWidget()
-      self.form.setObjectName("SMJunctionTaskPanel")
-      self.form.setWindowTitle("Binded edges list")
-      self.grid = QtGui.QGridLayout(self.form)
-      self.grid.setObjectName("grid")
-      self.title = QtGui.QLabel(self.form)
-      self.grid.addWidget(self.title, 0, 0, 1, 2)
-      self.title.setText("Select new Edge(s) and press Update")
-
-      # tree
-      self.tree = QtGui.QTreeWidget(self.form)
-      self.grid.addWidget(self.tree, 1, 0, 1, 2)
-      self.tree.setColumnCount(2)
-      self.tree.setHeaderLabels(["Name","Subelement"])
-
-      # buttons
-      self.addButton = QtGui.QPushButton(self.form)
-      self.addButton.setObjectName("addButton")
-      self.addButton.setIcon(QtGui.QIcon(os.path.join( iconPath , 'SheetMetal_Update.svg')))
-      self.grid.addWidget(self.addButton, 3, 0, 1, 2)
-
-      QtCore.QObject.connect(self.addButton, QtCore.SIGNAL("clicked()"), self.updateElement)
-      self.update()
-
-    def isAllowedAlterSelection(self):
-        return True
-
-    def isAllowedAlterView(self):
-        return True
-
-    def getStandardButtons(self):
-        return QtGui.QDialogButtonBox.Ok
-
-    def update(self):
-      'fills the treewidget'
-      self.tree.clear()
-      if self.obj:
-        f = self.obj.baseObject
-        if isinstance(f[1],list):
-          for subf in f[1]:
-            #FreeCAD.Console.PrintLog("item: " + subf + "\n")
-            item = QtGui.QTreeWidgetItem(self.tree)
-            item.setText(0,f[0].Name)
-            item.setIcon(0,QtGui.QIcon(":/icons/Tree_Part.svg"))
-            item.setText(1,subf)
-        else:
-          item = QtGui.QTreeWidgetItem(self.tree)
-          item.setText(0,f[0].Name)
-          item.setIcon(0,QtGui.QIcon(":/icons/Tree_Part.svg"))
-          item.setText(1,f[1][0])
-      self.retranslateUi(self.form)
-
-    def updateElement(self):
-      if self.obj:
-        sel = FreeCADGui.Selection.getSelectionEx()[0]
-        if sel.HasSubObjects:
-          obj = sel.Object
-          for elt in sel.SubElementNames:
-            if "Edge" in elt:
-              edge = self.obj.baseObject
-              found = False
-              if (edge[0] == obj.Name):
-                if isinstance(edge[1],tuple):
-                  for subf in edge[1]:
-                    if subf == elt:
-                      found = True
-                else:
-                  if (edge[1][0] == elt):
-                    found = True
-              if not found:
-                self.obj.baseObject = (sel.Object, sel.SubElementNames)
-        self.update()
-
-    def accept(self):
-        FreeCAD.ActiveDocument.recompute()
-        FreeCADGui.ActiveDocument.resetEdit()
-        #self.obj.ViewObject.Visibility=True
-        return True
-
-    def retranslateUi(self, TaskPanel):
-        #TaskPanel.setWindowTitle(QtGui.QApplication.translate("draft", "edges", None))
-        self.addButton.setText(QtGui.QApplication.translate("draft", "Update", None))
-
-
-class AddJunctionCommandClass():
-  """Add Junction command"""
-
-  def GetResources(self):
-    return {'Pixmap'  : os.path.join( iconPath , 'SheetMetal_AddJunction.svg'), # the name of a svg file available in the resources
-            'MenuText': FreeCAD.Qt.translate('SheetMetal','Make Junction'),
-            'Accel': "S, J",
-            'ToolTip' : FreeCAD.Qt.translate('SheetMetal','Create a rip where two walls come together on solids.\n'
-            '1. Select edge(s) to create rip on corner edge(s).\n'
-            '2. Use Property editor to modify parameters')}
-
-  def Activated(self):
-    doc = FreeCAD.ActiveDocument
-    view = Gui.ActiveDocument.ActiveView
-    activeBody = None
-    selobj = Gui.Selection.getSelectionEx()[0].Object
-    viewConf = SheetMetalBaseCmd.GetViewConfig(selobj)
-    if hasattr(view,'getActiveObject'):
-      activeBody = view.getActiveObject('pdbody')
-    if not smIsOperationLegal(activeBody, selobj):
-        return
-    doc.openTransaction("Add Junction")
-    if activeBody is None or not smIsPartDesign(selobj):
-      a = doc.addObject("Part::FeaturePython","Junction")
-      SMJunction(a)
-      SMJViewProviderTree(a.ViewObject)
-    else:
-      #FreeCAD.Console.PrintLog("found active body: " + activeBody.Name)
-      a = doc.addObject("PartDesign::FeaturePython","Junction")
-      SMJunction(a)
-      SMJViewProviderFlat(a.ViewObject)
-      activeBody.addObject(a)
-    SheetMetalBaseCmd.SetViewConfig(a, viewConf)
-    FreeCADGui.Selection.clearSelection()
-    doc.recompute()
-    doc.commitTransaction()
-    return
-
-  def IsActive(self):
-    if len(Gui.Selection.getSelection()) < 1 or len(Gui.Selection.getSelectionEx()[0].SubElementNames) < 1:
-      return False
-#    selobj = Gui.Selection.getSelection()[0]
-    for selEdge in Gui.Selection.getSelectionEx()[0].SubObjects:
-      if type(selEdge) != Part.Edge :
-        return False
-    return True
-
-Gui.addCommand("SheetMetal_AddJunction", AddJunctionCommandClass())
-
-=======
 # -*- coding: utf-8 -*-
 ###################################################################################
 #
@@ -789,5 +377,4 @@
         return True
 
     Gui.addCommand("SheetMetal_AddJunction", AddJunctionCommandClass())
- 
->>>>>>> a1c71c4f
+ 